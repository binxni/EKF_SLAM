--- conflicted
+++ resolved
@@ -5,11 +5,8 @@
 #include "utils/jacobian_utils.hpp"
 #include <Eigen/SparseCholesky>
 #include <cmath>
-<<<<<<< HEAD
 #include <utility>
-=======
 #include <sstream>
->>>>>>> 8191542b
 
 namespace ekf_slam {
 EkfSlamSystem::EkfSlamSystem(double noise_x, double noise_y, double noise_theta,
@@ -80,16 +77,14 @@
 // 2. Update
 // -----------------------------
 void EkfSlamSystem::update(
-<<<<<<< HEAD
     const std::vector<ekf_slam::laser::Observation> &observations,
     double timestamp) {
   std::vector<std::pair<Eigen::Vector2d, double>> log_entries;
   log_entries.reserve(observations.size());
 
-=======
     const std::vector<ekf_slam::laser::Observation> &observations) {
   auto logger = rclcpp::get_logger("EkfSlamSystem");
->>>>>>> 8191542b
+
   for (const auto &obs : observations) {
     Eigen::Matrix2d Q = getMeasurementNoiseMatrix();
     Eigen::Vector2d innovation;
@@ -143,11 +138,9 @@
     Eigen::MatrixXd Ht_Qinv = H.transpose() * Q_inv;
 
     info_matrix_ += (Ht_Qinv * H).sparseView();
-<<<<<<< HEAD
     info_vector_ += Ht_Qinv * (innovation_update + H * mu_);
 
     log_entries.emplace_back(innovation, mahal_dist);
-=======
     info_vector_ += Ht_Qinv * (innovation + H * mu_);
 
     Eigen::MatrixXd info_dense(info_matrix_);
@@ -158,7 +151,6 @@
     std::stringstream ss_mu;
     ss_mu << mu_.transpose();
     RCLCPP_DEBUG(logger, "mu_: %s", ss_mu.str().c_str());
->>>>>>> 8191542b
   }
 
   sparsifyInformationMatrix(1e-6);
